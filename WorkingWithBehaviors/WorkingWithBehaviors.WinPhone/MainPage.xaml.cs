﻿using System;
using System.Collections.Generic;
using System.Linq;
using System.Net;
using System.Windows;
using System.Windows.Controls;
using System.Windows.Navigation;
using Microsoft.Phone.Controls;
using Microsoft.Phone.Shell;

using Xamarin.Forms;
using Xamarin.Forms.Platform.WinPhone;


namespace WorkingWithBehaviors.WinPhone
{
<<<<<<< HEAD
    public partial class MainPage : Xamarin.Forms.Platform.WinPhone.FormsApplicationPage
=======
    public partial class MainPage : FormsApplicationPage
>>>>>>> 7800529b
    {
        public MainPage()
        {
            InitializeComponent();
            SupportedOrientations = SupportedPageOrientation.PortraitOrLandscape;

            Forms.Init();
<<<<<<< HEAD
            Content = (new WorkingWithBehaviors.App()).ConvertPageToUIElement(this);
=======
            LoadApplication(new WorkingWithBehaviors.App());
>>>>>>> 7800529b
        }
    }
}<|MERGE_RESOLUTION|>--- conflicted
+++ resolved
@@ -14,11 +14,7 @@
 
 namespace WorkingWithBehaviors.WinPhone
 {
-<<<<<<< HEAD
-    public partial class MainPage : Xamarin.Forms.Platform.WinPhone.FormsApplicationPage
-=======
     public partial class MainPage : FormsApplicationPage
->>>>>>> 7800529b
     {
         public MainPage()
         {
@@ -26,11 +22,7 @@
             SupportedOrientations = SupportedPageOrientation.PortraitOrLandscape;
 
             Forms.Init();
-<<<<<<< HEAD
-            Content = (new WorkingWithBehaviors.App()).ConvertPageToUIElement(this);
-=======
             LoadApplication(new WorkingWithBehaviors.App());
->>>>>>> 7800529b
         }
     }
 }