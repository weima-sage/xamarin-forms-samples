--- conflicted
+++ resolved
@@ -24,37 +24,19 @@
 
 		public async Task SaveTextAsync (string filename, string text)
 		{
-<<<<<<< HEAD
 			string path = BuildPathForDocumentsDir (filename);
 			using (StreamWriter sw = File.CreateText(path))
 			{
 				await sw.WriteAsync(text);
-=======
-			string file = Path.Combine (
-				              Environment.GetFolderPath (Environment.SpecialFolder.MyDocuments), 
-				              "..", "Library", filename);
-			using (StreamWriter sw = File.CreateText (file)) {
-				await sw.WriteAsync (text);
->>>>>>> 7800529b
 			}
 		}
 
 		public async Task<string> LoadTextAsync (string filename)
 		{
-<<<<<<< HEAD
 			string path = BuildPathForDocumentsDir (filename);
 			using (StreamReader sr = File.OpenText(path))
 			{
 				return await sr.ReadToEndAsync();
-=======
-			string file = Path.Combine (
-				Environment.GetFolderPath (Environment.SpecialFolder.MyDocuments), 
-				"..", "Library", filename);
-			string text;
-
-			using (StreamReader sr = File.OpenText (file)) {
-				text = await sr.ReadToEndAsync ();
->>>>>>> 7800529b
 			}
 		}
 
